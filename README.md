# MCP Sample Project | MCP 示例项目

A powerful interface for extending AI capabilities through remote control, calculations, email operations, knowledge search, and more.

一个强大的接口，用于通过远程控制、计算、邮件操作、知识搜索等方式扩展AI能力。

## Overview | 概述

MCP (Model Context Protocol) is a protocol that allows servers to expose tools that can be invoked by language models. Tools enable models to interact with external systems, such as querying databases, calling APIs, or executing tasks.

MCP（模型上下文协议）是一个允许服务器向语言模型暴露可调用工具的协议。这些工具使模型能够与外部系统交互，例如查询数据库、调用API或执行任务。

## Features | 特性

- 🔌 Bidirectional communication between AI and external tools | AI与外部工具之间的双向通信
- 🔄 Automatic reconnection with exponential backoff | 具有指数退避的自动重连机制
- 📊 Real-time data streaming | 实时数据流传输
- 🛠️ Easy-to-use tool creation interface | 简单易用的工具创建接口
- 🔒 Secure WebSocket communication | 安全的WebSocket通信

## Quick Start | 快速开始

1) Install deps | 安装依赖

```bash
pip install -r requirements.txt
```

2) Set endpoint | 设置环境变量

```bash
export MCP_ENDPOINT=<your_ws_endpoint>
# Windows (PowerShell): $env:MCP_ENDPOINT="<your_ws_endpoint>"
```

3) Run (from config) | 运行（基于配置）

```bash
python mcp_pipe.py
```

<<<<<<< HEAD
Run a single local server script | 运行单个本地脚本服务
=======
3) Run | 运行
>>>>>>> 2e97d2a1

```bash
python mcp_pipe.py calculator.py
```

## Project Structure | 项目结构

- `mcp_pipe.py`: Main communication pipe that handles WebSocket connections and process management | 处理WebSocket连接和进程管理的主通信管道
- `calculator.py`: Example MCP tool implementation for mathematical calculations | 用于数学计算的MCP工具示例实现
- `requirements.txt`: Project dependencies | 项目依赖

## Config-driven Servers | 通过配置驱动的服务

- 修改 `mcp_config.json`（或设置 `MCP_CONFIG` 指向该文件）来定义 `mcpServers` 列表。
<<<<<<< HEAD
- 无参数时启动所有配置的服务；如需单个运行，请传入本地脚本路径。
=======
- 运行时默认同时启动所有配置的服务。
>>>>>>> 2e97d2a1
- 说明：type=stdio 直接启动；type=sse/http 通过 `python -m mcp_proxy` 代理到 stdio。

## Creating Your Own MCP Tools | 创建自己的MCP工具

Here's a simple example of creating an MCP tool | 以下是一个创建MCP工具的简单示例:

```python
from mcp.server.fastmcp import FastMCP

mcp = FastMCP("YourToolName")

@mcp.tool()
def your_tool(parameter: str) -> dict:
    """Tool description here"""
    # Your implementation
    return {"success": True, "result": result}

if __name__ == "__main__":
    mcp.run(transport="stdio")
```

## Use Cases | 使用场景

- Mathematical calculations | 数学计算
- Email operations | 邮件操作
- Knowledge base search | 知识库搜索
- Remote device control | 远程设备控制
- Data processing | 数据处理
- Custom tool integration | 自定义工具集成

## Requirements | 环境要求

- Python 3.7+
- websockets>=11.0.3
- mcp>=1.8.1
- pydantic>=2.11.4
- mcp-proxy>=0.8.2

## Contributing | 贡献指南

Contributions are welcome! Please feel free to submit a Pull Request.

欢迎贡献代码！请随时提交PullRequest。

## License | 许可证

This project is licensed under the MIT License - see the LICENSE file for details.

本项目采用MIT许可证 - 详情请查看LICENSE文件。

## Acknowledgments | 致谢

- Thanks to all contributors who have helped shape this project | 感谢所有帮助塑造这个项目的贡献者
- Inspired by the need for extensible AI capabilities | 灵感来源于对可扩展AI能力的需求<|MERGE_RESOLUTION|>--- conflicted
+++ resolved
@@ -33,17 +33,13 @@
 # Windows (PowerShell): $env:MCP_ENDPOINT="<your_ws_endpoint>"
 ```
 
-3) Run (from config) | 运行（基于配置）
+3) Run | 运行
 
 ```bash
 python mcp_pipe.py
 ```
 
-<<<<<<< HEAD
 Run a single local server script | 运行单个本地脚本服务
-=======
-3) Run | 运行
->>>>>>> 2e97d2a1
 
 ```bash
 python mcp_pipe.py calculator.py
@@ -58,11 +54,7 @@
 ## Config-driven Servers | 通过配置驱动的服务
 
 - 修改 `mcp_config.json`（或设置 `MCP_CONFIG` 指向该文件）来定义 `mcpServers` 列表。
-<<<<<<< HEAD
-- 无参数时启动所有配置的服务；如需单个运行，请传入本地脚本路径。
-=======
-- 运行时默认同时启动所有配置的服务。
->>>>>>> 2e97d2a1
+- 无参数时启动所有配置的服务（自动跳过配置里 disabled: true 的条目）；如需单个运行，请传入本地脚本路径。
 - 说明：type=stdio 直接启动；type=sse/http 通过 `python -m mcp_proxy` 代理到 stdio。
 
 ## Creating Your Own MCP Tools | 创建自己的MCP工具
